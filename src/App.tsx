--- conflicted
+++ resolved
@@ -64,12 +64,8 @@
 import { getBetaSchedule } from './losses/information_bottleneck';
 
 import { useProjects } from './contexts/ProjectContext';
-<<<<<<< HEAD
 import { useBrainTraining, useBrainGeneration } from './contexts/BrainContext';
 import { calculateDiversityScore } from './lib/BrainEngine';
-=======
-import { useBrain } from './contexts/BrainContext';
->>>>>>> 9fa9ac23
 import { createTraceExport, generateTraceFilename } from './lib/traceExport';
 import { createDecisionLedger } from './types/project';
 import type { TrainingConfig, ScenarioResult } from './types/project';
@@ -342,7 +338,6 @@
 }
 
 export default function NeuroLinguaDomesticaV324() {
-  const { dispatchBrain } = useBrain();
   // Training corpus
   const [trainingText, setTrainingText] = useState(DEFAULT_TRAINING_TEXT);
 
@@ -1078,28 +1073,6 @@
     const sigOld = modelRef.current?.getVocabSignature();
     const shouldReinit = !resume || !modelRef.current || sigNew !== sigOld;
 
-    dispatchBrain({
-      type: 'TRAIN_RUN',
-      payload: {
-        stage: 'start',
-        timestamp: Date.now(),
-        projectId: activeProjectId ?? null,
-        runId: currentRunRef.current ?? null,
-        corpusLength: trainingText.length,
-        vocabSize: vocab.length,
-        config: {
-          architecture,
-          hiddenSize,
-          epochs,
-          learningRate: lr,
-          optimizer,
-          contextSize,
-          useGPU,
-          useAdvanced
-        }
-      }
-    });
-
     if (shouldReinit) {
       if (architecture === 'transformer') {
         // Use TransformerLM
@@ -1259,23 +1232,6 @@
       setTrainingHistory(modelRef.current!.getTrainingHistory());
       setProgress(((e + 1) / total) * 100);
 
-      dispatchBrain({
-        type: 'TRAIN_RUN',
-        payload: {
-          stage: 'progress',
-          timestamp: Date.now(),
-          projectId: activeProjectId ?? null,
-          runId: currentRunRef.current ?? null,
-          epoch: e + 1,
-          totalEpochs: total,
-          metrics: {
-            loss: res.loss,
-            accuracy: res.accuracy,
-            tokensPerSec
-          }
-        }
-      });
-
       // Collect Information Bottleneck metrics if enabled
       // Note: This is a simplified approximation. Full IB metrics require
       // model modifications to expose hidden activations during training.
@@ -1320,35 +1276,6 @@
         perplexity: finalPerplexity,
         tokensPerSec: latestTokensPerSec,
         trainingDurationMs
-      });
-
-      dispatchBrain({
-        type: 'TRAIN_RUN',
-        payload: {
-          stage: 'complete',
-          timestamp: Date.now(),
-          projectId: activeProjectId ?? null,
-          runId: currentRunRef.current ?? null,
-          corpusLength: trainingText.length,
-          vocabSize: modelRef.current!.getVocabSize(),
-          config: {
-            architecture,
-            hiddenSize,
-            epochs,
-            learningRate: lr,
-            optimizer,
-            contextSize,
-            useGPU,
-            useAdvanced
-          },
-          metrics: {
-            loss: finalLoss,
-            accuracy: finalAccuracy,
-            perplexity: finalPerplexity,
-            tokensPerSec: latestTokensPerSec,
-            trainingDurationMs
-          }
-        }
       });
 
       // Collect and display GPU metrics if available
@@ -1460,17 +1387,6 @@
     abortControllerRef.current?.abort();
     trainingRef.current.running = false;
     setIsTraining(false);
-
-    dispatchBrain({
-      type: 'TRAIN_RUN',
-      payload: {
-        stage: 'stop',
-        timestamp: Date.now(),
-        projectId: activeProjectId ?? null,
-        runId: currentRunRef.current ?? null
-      }
-    });
-
     // Update Run status if we have one
     if (currentRunRef.current) {
       updateRun(currentRunRef.current, {
@@ -1649,26 +1565,7 @@
       addSystemMessage(t.chat.trainFirst);
       return;
     }
-    const samplingSnapshot = {
-      temperature,
-      samplingMode,
-      topK,
-      topP,
-      useBeamSearch,
-      beamWidth,
-      useBayesian
-    } as const;
     let calculatedConfidence: number | null = null;
-
-    dispatchBrain({
-      type: 'GEN_RUN',
-      payload: {
-        stage: 'start',
-        timestamp: Date.now(),
-        prompt: input,
-        sampling: samplingSnapshot
-      }
-    });
     setMessages((m) => [...m, { type: 'user', content: input, timestamp: Date.now() }]);
 
     let txt: string;
@@ -1755,20 +1652,6 @@
 
     setMessages((m) => [...m, { type: 'assistant', content: txt, timestamp: Date.now() }]);
     setInput('');
-
-    dispatchBrain({
-      type: 'GEN_RUN',
-      payload: {
-        stage: 'complete',
-        timestamp: Date.now(),
-        prompt: input,
-        sampling: samplingSnapshot,
-        result: {
-          text: txt,
-          confidence: useBayesian ? calculatedConfidence : null
-        }
-      }
-    });
   }
 
   function onExample() {
